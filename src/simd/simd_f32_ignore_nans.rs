/// Implementation of the argminmax operations for f32 that ignores NaN values.
/// This implement returns the index of the minimum/maximum value.
/// However, unexpected behavior may occur when there are
/// - *only* NaN values in the array
/// - *only* +/- infinity values in the array
/// - *only* NaN and +/- infinity values in the array
/// In these cases, the index of the first element is (most likely) returned.
///
/// NaN values are ignored and treated as if they are not present in the array.
/// To realize this we create an initial SIMD register with values +/- infinity.
/// As comparisons with NaN always return false, it is guaranteed that no NaN values
/// are added to the accumulating SIMD register.
///
use super::config::SIMDInstructionSet;
use super::generic::{SIMDArgMinMaxFloatIgnoreNaN, SIMDOps, SIMDSetOps};
#[cfg(target_arch = "aarch64")]
use std::arch::aarch64::*;
#[cfg(target_arch = "arm")]
use std::arch::arm::*;
#[cfg(target_arch = "x86")]
use std::arch::x86::*;
#[cfg(target_arch = "x86_64")]
use std::arch::x86_64::*;

// https://stackoverflow.com/a/3793950
const MAX_INDEX: usize = 1 << f32::MANTISSA_DIGITS;

// ------------------------------------------ AVX2 ------------------------------------------

#[cfg(any(target_arch = "x86", target_arch = "x86_64"))]
mod avx2_ignore_nan {
    use super::super::config::{AVX2FloatIgnoreNaN, AVX2};
    use super::*;

    const LANE_SIZE: usize = AVX2::LANE_SIZE_32;

    impl SIMDOps<f32, __m256, __m256, LANE_SIZE> for AVX2FloatIgnoreNaN {
        const INITIAL_INDEX: __m256 = unsafe {
            std::mem::transmute([
                0.0f32, 1.0f32, 2.0f32, 3.0f32, 4.0f32, 5.0f32, 6.0f32, 7.0f32,
            ])
        };
        const INDEX_INCREMENT: __m256 =
            unsafe { std::mem::transmute([LANE_SIZE as f32; LANE_SIZE]) };
        const MAX_INDEX: usize = MAX_INDEX;

        #[inline(always)]
        unsafe fn _reg_to_arr(reg: __m256) -> [f32; LANE_SIZE] {
            std::mem::transmute::<__m256, [f32; LANE_SIZE]>(reg)
        }

        #[inline(always)]
        unsafe fn _mm_loadu(data: *const f32) -> __m256 {
            _mm256_loadu_ps(data as *const f32)
        }

        #[inline(always)]
        unsafe fn _mm_add(a: __m256, b: __m256) -> __m256 {
            _mm256_add_ps(a, b)
        }

        #[inline(always)]
        unsafe fn _mm_cmpgt(a: __m256, b: __m256) -> __m256 {
            _mm256_cmp_ps(a, b, _CMP_GT_OQ)
        }

        #[inline(always)]
        unsafe fn _mm_cmplt(a: __m256, b: __m256) -> __m256 {
            _mm256_cmp_ps(b, a, _CMP_GT_OQ)
        }

        #[inline(always)]
        unsafe fn _mm_blendv(a: __m256, b: __m256, mask: __m256) -> __m256 {
            _mm256_blendv_ps(a, b, mask)
        }
    }

    impl SIMDSetOps<f32, __m256> for AVX2FloatIgnoreNaN {
        #[inline(always)]
        unsafe fn _mm_set1(a: f32) -> __m256 {
            _mm256_set1_ps(a)
        }
    }

    impl SIMDArgMinMaxFloatIgnoreNaN<f32, __m256, __m256, LANE_SIZE> for AVX2FloatIgnoreNaN {
        #[target_feature(enable = "avx")]
        unsafe fn argminmax(data: &[f32]) -> (usize, usize) {
            Self::_argminmax(data)
        }
    }

    // ------------------------------------ TESTS --------------------------------------

    #[cfg(test)]
    mod tests {
        use super::AVX2FloatIgnoreNaN as AVX2;
        use super::SIMDArgMinMaxFloatIgnoreNaN;
        use crate::scalar::generic::scalar_argminmax;

        extern crate dev_utils;
        use dev_utils::utils;

        fn get_array_f32(n: usize) -> Vec<f32> {
            utils::get_random_array(n, f32::MIN, f32::MAX)
        }

        #[test]
        fn test_both_versions_return_the_same_results() {
            if !is_x86_feature_detected!("avx") {
                return;
            }

            let data: &[f32] = &get_array_f32(1025);
            assert_eq!(data.len() % 8, 1);

            let (argmin_index, argmax_index) = scalar_argminmax(data);
            let (argmin_simd_index, argmax_simd_index) = unsafe { AVX2::argminmax(data) };
            assert_eq!(argmin_index, argmin_simd_index);
            assert_eq!(argmax_index, argmax_simd_index);
        }

        #[test]
        fn test_first_index_is_returned_when_identical_values_found() {
            if !is_x86_feature_detected!("avx") {
                return;
            }

            let data = [
                10.,
                std::f32::MAX,
                6.,
                std::f32::NEG_INFINITY,
                std::f32::NEG_INFINITY,
                std::f32::MAX,
                10_000.0,
            ];
            let data: Vec<f32> = data.iter().map(|x| *x).collect();
            let data: &[f32] = &data;

            let (argmin_index, argmax_index) = scalar_argminmax(data);
            assert_eq!(argmin_index, 3);
            assert_eq!(argmax_index, 1);

            let (argmin_simd_index, argmax_simd_index) = unsafe { AVX2::argminmax(data) };
            assert_eq!(argmin_simd_index, 3);
            assert_eq!(argmax_simd_index, 1);
        }

        #[test]
        fn test_no_overflow() {
            if !is_x86_feature_detected!("avx") {
                return;
            }

            let n: usize = 1 << 25;
            let data: &[f32] = &get_array_f32(n);

            let (argmin_index, argmax_index) = scalar_argminmax(data);
            let (argmin_simd_index, argmax_simd_index) = unsafe { AVX2::argminmax(data) };
            assert_eq!(argmin_index, argmin_simd_index);
            assert_eq!(argmax_index, argmax_simd_index);
        }

        #[test]
        fn test_many_random_runs() {
            if !is_x86_feature_detected!("avx") {
                return;
            }

            for _ in 0..10_000 {
                let data: &[f32] = &get_array_f32(32 * 8 + 1);
                let (argmin_index, argmax_index) = scalar_argminmax(data);
                let (argmin_simd_index, argmax_simd_index) = unsafe { AVX2::argminmax(data) };
                assert_eq!(argmin_index, argmin_simd_index);
                assert_eq!(argmax_index, argmax_simd_index);
            }
        }
    }
}

// ----------------------------------------- SSE -----------------------------------------

#[cfg(any(target_arch = "x86", target_arch = "x86_64"))]
mod sse_ignore_nan {
    use super::super::config::{SSEFloatIgnoreNaN, SSE};
    use super::*;

    const LANE_SIZE: usize = SSE::LANE_SIZE_32;

    impl SIMDOps<f32, __m128, __m128, LANE_SIZE> for SSEFloatIgnoreNaN {
        const INITIAL_INDEX: __m128 =
            unsafe { std::mem::transmute([0.0f32, 1.0f32, 2.0f32, 3.0f32]) };
        const INDEX_INCREMENT: __m128 =
            unsafe { std::mem::transmute([LANE_SIZE as f32; LANE_SIZE]) };
        const MAX_INDEX: usize = MAX_INDEX;

        #[inline(always)]
        unsafe fn _reg_to_arr(reg: __m128) -> [f32; LANE_SIZE] {
            std::mem::transmute::<__m128, [f32; LANE_SIZE]>(reg)
        }

        #[inline(always)]
        unsafe fn _mm_loadu(data: *const f32) -> __m128 {
            _mm_loadu_ps(data as *const f32)
        }

        #[inline(always)]
        unsafe fn _mm_add(a: __m128, b: __m128) -> __m128 {
            _mm_add_ps(a, b)
        }

        #[inline(always)]
        unsafe fn _mm_cmpgt(a: __m128, b: __m128) -> __m128 {
            _mm_cmpgt_ps(a, b)
        }

        #[inline(always)]
        unsafe fn _mm_cmplt(a: __m128, b: __m128) -> __m128 {
            _mm_cmplt_ps(a, b)
        }

        #[inline(always)]
        unsafe fn _mm_blendv(a: __m128, b: __m128, mask: __m128) -> __m128 {
            _mm_blendv_ps(a, b, mask)
        }
    }

    impl SIMDSetOps<f32, __m128> for SSEFloatIgnoreNaN {
        #[inline(always)]
        unsafe fn _mm_set1(a: f32) -> __m128 {
            _mm_set1_ps(a)
        }
    }

    impl SIMDArgMinMaxFloatIgnoreNaN<f32, __m128, __m128, LANE_SIZE> for SSEFloatIgnoreNaN {
        #[target_feature(enable = "sse4.1")]
        unsafe fn argminmax(data: &[f32]) -> (usize, usize) {
            Self::_argminmax(data)
        }
    }

    // ------------------------------------ TESTS --------------------------------------

    #[cfg(test)]
    mod tests {
        use super::SIMDArgMinMaxFloatIgnoreNaN;
        use super::SSEFloatIgnoreNaN as SSE;
        use crate::scalar::generic::scalar_argminmax;

        extern crate dev_utils;
        use dev_utils::utils;

        fn get_array_f32(n: usize) -> Vec<f32> {
            utils::get_random_array(n, f32::MIN, f32::MAX)
        }

        #[test]
        fn test_both_versions_return_the_same_results() {
            let data: &[f32] = &get_array_f32(1025);
            assert_eq!(data.len() % 4, 1);

            let (argmin_index, argmax_index) = scalar_argminmax(data);
            let (argmin_simd_index, argmax_simd_index) = unsafe { SSE::argminmax(data) };
            assert_eq!(argmin_index, argmin_simd_index);
            assert_eq!(argmax_index, argmax_simd_index);
        }

        #[test]
        fn test_first_index_is_returned_when_identical_values_found() {
            let data = [
                10.,
                std::f32::MAX,
                6.,
                std::f32::NEG_INFINITY,
                std::f32::NEG_INFINITY,
                std::f32::MAX,
                10_000.0,
            ];
            let data: Vec<f32> = data.iter().map(|x| *x).collect();
            let data: &[f32] = &data;

            let (argmin_index, argmax_index) = scalar_argminmax(data);
            assert_eq!(argmin_index, 3);
            assert_eq!(argmax_index, 1);

            let (argmin_simd_index, argmax_simd_index) = unsafe { SSE::argminmax(data) };
            assert_eq!(argmin_simd_index, 3);
            assert_eq!(argmax_simd_index, 1);
        }

        #[test]
        fn test_no_overflow() {
            let n: usize = 1 << 25;
            let data: &[f32] = &get_array_f32(n);

            let (argmin_index, argmax_index) = scalar_argminmax(data);
            let (argmin_simd_index, argmax_simd_index) = unsafe { SSE::argminmax(data) };
            assert_eq!(argmin_index, argmin_simd_index);
            assert_eq!(argmax_index, argmax_simd_index);
        }

        #[test]
        fn test_many_random_runs() {
            for _ in 0..10_000 {
                let data: &[f32] = &get_array_f32(32 * 4 + 1);
                let (argmin_index, argmax_index) = scalar_argminmax(data);
                let (argmin_simd_index, argmax_simd_index) = unsafe { SSE::argminmax(data) };
                assert_eq!(argmin_index, argmin_simd_index);
                assert_eq!(argmax_index, argmax_simd_index);
            }
        }
    }
}

// --------------------------------------- AVX512 ----------------------------------------

#[cfg(any(target_arch = "x86", target_arch = "x86_64"))]
mod avx512_ignore_nan {
    use super::super::config::{AVX512FloatIgnoreNaN, AVX512};
    use super::*;

    const LANE_SIZE: usize = AVX512::LANE_SIZE_32;

    impl SIMDOps<f32, __m512, u16, LANE_SIZE> for AVX512FloatIgnoreNaN {
        const INITIAL_INDEX: __m512 = unsafe {
            std::mem::transmute([
                0.0f32, 1.0f32, 2.0f32, 3.0f32, 4.0f32, 5.0f32, 6.0f32, 7.0f32, 8.0f32, 9.0f32,
                10.0f32, 11.0f32, 12.0f32, 13.0f32, 14.0f32, 15.0f32,
            ])
        };
        const INDEX_INCREMENT: __m512 =
            unsafe { std::mem::transmute([LANE_SIZE as f32; LANE_SIZE]) };
        const MAX_INDEX: usize = MAX_INDEX;

        #[inline(always)]
        unsafe fn _reg_to_arr(reg: __m512) -> [f32; LANE_SIZE] {
            std::mem::transmute::<__m512, [f32; LANE_SIZE]>(reg)
        }

        #[inline(always)]
        unsafe fn _mm_loadu(data: *const f32) -> __m512 {
            _mm512_loadu_ps(data as *const f32)
        }

        #[inline(always)]
        unsafe fn _mm_add(a: __m512, b: __m512) -> __m512 {
            _mm512_add_ps(a, b)
        }

        #[inline(always)]
        unsafe fn _mm_cmpgt(a: __m512, b: __m512) -> u16 {
            _mm512_cmp_ps_mask(a, b, _CMP_GT_OQ)
        }

        #[inline(always)]
        unsafe fn _mm_cmplt(a: __m512, b: __m512) -> u16 {
            _mm512_cmp_ps_mask(a, b, _CMP_LT_OQ)
        }

        #[inline(always)]
        unsafe fn _mm_blendv(a: __m512, b: __m512, mask: u16) -> __m512 {
            _mm512_mask_blend_ps(mask, a, b)
        }
    }

    impl SIMDSetOps<f32, __m512> for AVX512FloatIgnoreNaN {
        #[inline(always)]
        unsafe fn _mm_set1(a: f32) -> __m512 {
            _mm512_set1_ps(a)
        }
    }

    impl SIMDArgMinMaxFloatIgnoreNaN<f32, __m512, u16, LANE_SIZE> for AVX512FloatIgnoreNaN {
        #[target_feature(enable = "avx512f")]
        unsafe fn argminmax(data: &[f32]) -> (usize, usize) {
            Self::_argminmax(data)
        }
    }

    // ------------------------------------ TESTS --------------------------------------

    #[cfg(test)]
    mod tests {
        use super::AVX512FloatIgnoreNaN as AVX512;
        use super::SIMDArgMinMaxFloatIgnoreNaN;
        use crate::scalar::generic::scalar_argminmax;

        extern crate dev_utils;
        use dev_utils::utils;

        fn get_array_f32(n: usize) -> Vec<f32> {
            utils::get_random_array(n, f32::MIN, f32::MAX)
        }

        #[test]
        fn test_both_versions_return_the_same_results() {
            if !is_x86_feature_detected!("avx512f") {
                return;
            }

            let data: &[f32] = &get_array_f32(1025);
            assert_eq!(data.len() % 16, 1);

            let (argmin_index, argmax_index) = scalar_argminmax(data);
            let (argmin_simd_index, argmax_simd_index) = unsafe { AVX512::argminmax(data) };
            assert_eq!(argmin_index, argmin_simd_index);
            assert_eq!(argmax_index, argmax_simd_index);
        }

        #[test]
        fn test_first_index_is_returned_when_identical_values_found() {
            if !is_x86_feature_detected!("avx512f") {
                return;
            }

            let data = [
                10.,
                std::f32::MAX,
                6.,
                std::f32::NEG_INFINITY,
                std::f32::NEG_INFINITY,
                std::f32::MAX,
                10_000.0,
            ];
            let data: Vec<f32> = data.iter().map(|x| *x).collect();
            let data: &[f32] = &data;

            let (argmin_index, argmax_index) = scalar_argminmax(data);
            assert_eq!(argmin_index, 3);
            assert_eq!(argmax_index, 1);

            let (argmin_simd_index, argmax_simd_index) = unsafe { AVX512::argminmax(data) };
            assert_eq!(argmin_simd_index, 3);
            assert_eq!(argmax_simd_index, 1);
        }

        #[test]
        fn test_no_overflow() {
            if !is_x86_feature_detected!("avx512f") {
                return;
            }

            let n: usize = 1 << 25;
            let data: &[f32] = &get_array_f32(n);

            let (argmin_index, argmax_index) = scalar_argminmax(data);
            let (argmin_simd_index, argmax_simd_index) = unsafe { AVX512::argminmax(data) };
            assert_eq!(argmin_index, argmin_simd_index);
            assert_eq!(argmax_index, argmax_simd_index);
        }

        #[test]
        fn test_many_random_runs() {
            if !is_x86_feature_detected!("avx512f") {
                return;
            }

            for _ in 0..10_000 {
                let data: &[f32] = &get_array_f32(32 * 16 + 1);
                let (argmin_index, argmax_index) = scalar_argminmax(data);
                let (argmin_simd_index, argmax_simd_index) = unsafe { AVX512::argminmax(data) };
                assert_eq!(argmin_index, argmin_simd_index);
                assert_eq!(argmax_index, argmax_simd_index);
            }
        }
    }
}

// ---------------------------------------- NEON -----------------------------------------

#[cfg(any(target_arch = "arm", target_arch = "aarch64"))]
<<<<<<< HEAD
mod neon_ignore_nan {
    use super::super::config::NEON;
=======
mod neon {
    use super::super::config::{NEONFloatIgnoreNaN, NEON};
>>>>>>> d8da46c7
    use super::*;

    const LANE_SIZE: usize = NEON::LANE_SIZE_32;

    impl SIMDOps<f32, float32x4_t, uint32x4_t, LANE_SIZE> for NEONFloatIgnoreNaN {
        const INITIAL_INDEX: float32x4_t =
            unsafe { std::mem::transmute([0.0f32, 1.0f32, 2.0f32, 3.0f32]) };
        const INDEX_INCREMENT: float32x4_t =
            unsafe { std::mem::transmute([LANE_SIZE as f32; LANE_SIZE]) };
        const MAX_INDEX: usize = MAX_INDEX;

        #[inline(always)]
        unsafe fn _reg_to_arr(reg: float32x4_t) -> [f32; LANE_SIZE] {
            std::mem::transmute::<float32x4_t, [f32; LANE_SIZE]>(reg)
        }

        #[inline(always)]
        unsafe fn _mm_loadu(data: *const f32) -> float32x4_t {
            vld1q_f32(data as *const f32)
        }

        #[inline(always)]
        unsafe fn _mm_add(a: float32x4_t, b: float32x4_t) -> float32x4_t {
            vaddq_f32(a, b)
        }

        #[inline(always)]
        unsafe fn _mm_cmpgt(a: float32x4_t, b: float32x4_t) -> uint32x4_t {
            vcgtq_f32(a, b)
        }

        #[inline(always)]
        unsafe fn _mm_cmplt(a: float32x4_t, b: float32x4_t) -> uint32x4_t {
            vcltq_f32(a, b)
        }

        #[inline(always)]
        unsafe fn _mm_blendv(a: float32x4_t, b: float32x4_t, mask: uint32x4_t) -> float32x4_t {
            vbslq_f32(mask, b, a)
        }
    }

    impl SIMDSetOps<f32, float32x4_t> for NEONFloatIgnoreNaN {
        #[inline(always)]
        unsafe fn _mm_set1(a: f32) -> float32x4_t {
            vdupq_n_f32(a)
        }
    }

    impl SIMDArgMinMaxFloatIgnoreNaN<f32, float32x4_t, uint32x4_t, LANE_SIZE> for NEONFloatIgnoreNaN {
        #[target_feature(enable = "neon")]
        unsafe fn argminmax(data: &[f32]) -> (usize, usize) {
            Self::_argminmax(data)
        }
    }

    // ------------------------------------ TESTS --------------------------------------

    #[cfg(test)]
    mod tests {
        use super::NEONFloatIgnoreNaN as NEON;
        use super::SIMDArgMinMaxFloatIgnoreNaN;
        use crate::scalar::generic::scalar_argminmax;

        extern crate dev_utils;
        use dev_utils::utils;

        fn get_array_f32(n: usize) -> Vec<f32> {
            utils::get_random_array(n, f32::MIN, f32::MAX)
        }

        #[test]
        fn test_both_versions_return_the_same_results() {
            let data: &[f32] = &get_array_f32(1025);
            assert_eq!(data.len() % 4, 1);

            let (argmin_index, argmax_index) = scalar_argminmax(data);
            let (argmin_simd_index, argmax_simd_index) = unsafe { NEON::argminmax(data) };
            assert_eq!(argmin_index, argmin_simd_index);
            assert_eq!(argmax_index, argmax_simd_index);
        }

        #[test]
        fn test_first_index_is_returned_when_identical_values_found() {
            let data = [
                10.,
                std::f32::MAX,
                6.,
                std::f32::NEG_INFINITY,
                std::f32::NEG_INFINITY,
                std::f32::MAX,
                10_000.0,
            ];
            let data: Vec<f32> = data.iter().map(|x| *x).collect();
            let data: &[f32] = &data;

            let (argmin_index, argmax_index) = scalar_argminmax(data);
            assert_eq!(argmin_index, 3);
            assert_eq!(argmax_index, 1);

            let (argmin_simd_index, argmax_simd_index) = unsafe { NEON::argminmax(data) };
            assert_eq!(argmin_simd_index, 3);
            assert_eq!(argmax_simd_index, 1);
        }

        #[test]
        fn test_no_overflow() {
            let n: usize = 1 << 25;
            let data: &[f32] = &get_array_f32(n);

            let (argmin_index, argmax_index) = scalar_argminmax(data);
            let (argmin_simd_index, argmax_simd_index) = unsafe { NEON::argminmax(data) };
            assert_eq!(argmin_index, argmin_simd_index);
            assert_eq!(argmax_index, argmax_simd_index);
        }

        #[test]
        fn test_many_random_runs() {
            for _ in 0..10_000 {
                let data: &[f32] = &get_array_f32(32 * 4 + 1);
                let (argmin_index, argmax_index) = scalar_argminmax(data);
                let (argmin_simd_index, argmax_simd_index) = unsafe { NEON::argminmax(data) };
                assert_eq!(argmin_index, argmin_simd_index);
                assert_eq!(argmax_index, argmax_simd_index);
            }
        }
    }
}<|MERGE_RESOLUTION|>--- conflicted
+++ resolved
@@ -469,13 +469,8 @@
 // ---------------------------------------- NEON -----------------------------------------
 
 #[cfg(any(target_arch = "arm", target_arch = "aarch64"))]
-<<<<<<< HEAD
-mod neon_ignore_nan {
-    use super::super::config::NEON;
-=======
 mod neon {
     use super::super::config::{NEONFloatIgnoreNaN, NEON};
->>>>>>> d8da46c7
     use super::*;
 
     const LANE_SIZE: usize = NEON::LANE_SIZE_32;
