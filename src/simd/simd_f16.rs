#[cfg(feature = "half")]
use super::config::SIMDInstructionSet;
#[cfg(feature = "half")]
use super::generic::SIMD;
#[cfg(feature = "half")]
use ndarray::ArrayView1;

#[cfg(feature = "half")]
#[cfg(target_arch = "aarch64")]
use std::arch::aarch64::*;
#[cfg(feature = "half")]
#[cfg(target_arch = "arm")]
use std::arch::arm::*;
#[cfg(feature = "half")]
#[cfg(target_arch = "x86")]
use std::arch::x86::*;
#[cfg(feature = "half")]
#[cfg(target_arch = "x86_64")]
use std::arch::x86_64::*;

#[cfg(feature = "half")]
use half::f16;

#[cfg(feature = "half")]
const XOR_VALUE: i16 = 0x7FFF;

#[cfg(feature = "half")]
#[inline(always)]
fn _ord_i16_to_f16(ord_i16: i16) -> f16 {
    // TODO: more efficient transformation -> can be decreasing order as well
    let v = ((ord_i16 >> 15) & XOR_VALUE) ^ ord_i16;
    unsafe { std::mem::transmute::<i16, f16>(v) }
}

// ------------------------------------------ AVX2 ------------------------------------------

#[cfg(feature = "half")]
#[cfg(any(target_arch = "x86", target_arch = "x86_64"))]
mod avx2 {
    use super::super::config::AVX2;
    use super::*;

    const LANE_SIZE: usize = AVX2::LANE_SIZE_16;

    // ------------------------------------ ARGMINMAX --------------------------------------

    #[inline(always)]
    unsafe fn _f16_as_m256i_to_i16ord(f16_as_m256i: __m256i) -> __m256i {
        // on a scalar: ((v >> 15) & 0x7FFF) ^ v
        let sign_bit_shifted = _mm256_srai_epi16(f16_as_m256i, 15);
        let sign_bit_masked = _mm256_and_si256(sign_bit_shifted, _mm256_set1_epi16(XOR_VALUE));
        _mm256_xor_si256(sign_bit_masked, f16_as_m256i)
    }

    #[inline(always)]
    unsafe fn _reg_to_i16_arr(reg: __m256i) -> [i16; LANE_SIZE] {
        std::mem::transmute::<__m256i, [i16; LANE_SIZE]>(reg)
    }

    impl SIMD<f16, __m256i, i16, __m256i, __m256i, LANE_SIZE> for AVX2 {
        const INITIAL_INDEX: __m256i = unsafe {
            std::mem::transmute([
                0i16, 1i16, 2i16, 3i16, 4i16, 5i16, 6i16, 7i16, 8i16, 9i16, 10i16, 11i16, 12i16,
                13i16, 14i16, 15i16,
            ])
        };
        const MAX_INDEX: usize = i16::MAX as usize;

        #[inline(always)]
        unsafe fn _reg_to_arr_values(_: __m256i) -> [f16; LANE_SIZE] {
            // Not used because we work with i16ord and override _get_min_index_value and _get_max_index_value
            unimplemented!()
        }

        #[inline(always)]
        unsafe fn _reg_to_arr_indices(_: __m256i) -> [i16; LANE_SIZE] {
            // Not used because we work with i16ord and override _get_min_index_value and _get_max_index_value
            unimplemented!()
        }

        #[inline(always)]
        unsafe fn _mm_loadu(data: *const f16) -> __m256i {
            _f16_as_m256i_to_i16ord(_mm256_loadu_si256(data as *const __m256i))
        }

        #[inline(always)]
        unsafe fn _mm_set1(a: usize) -> __m256i {
            _mm256_set1_epi16(a as i16)
        }

        #[inline(always)]
        unsafe fn _mm_add(a: __m256i, b: __m256i) -> __m256i {
            _mm256_add_epi16(a, b)
        }

        #[inline(always)]
        unsafe fn _mm_cmpgt(a: __m256i, b: __m256i) -> __m256i {
            _mm256_cmpgt_epi16(a, b)
        }

        #[inline(always)]
        unsafe fn _mm_cmplt(a: __m256i, b: __m256i) -> __m256i {
            _mm256_cmpgt_epi16(b, a)
        }

        #[inline(always)]
        unsafe fn _mm_blendv_values(a: __m256i, b: __m256i, mask: __m256i) -> __m256i {
            _mm256_blendv_epi8(a, b, mask)
        }

        #[inline(always)]
        unsafe fn _mm_blendv_indices(a: __m256i, b: __m256i, mask: __m256i) -> __m256i {
            _mm256_blendv_epi8(a, b, mask)
        }

        // ------------------------------------ ARGMINMAX --------------------------------------

        #[target_feature(enable = "avx2")]
        unsafe fn argminmax(data: ArrayView1<f16>) -> (usize, usize) {
            Self::_argminmax(data)
        }

        #[inline(always)]
        unsafe fn _horiz_min(index: __m256i, value: __m256i) -> (usize, f16) {
            // 0. Find the minimum value
            let mut vmin: __m256i = value;
            vmin = _mm256_min_epi16(vmin, _mm256_permute2x128_si256(vmin, vmin, 1));
            vmin = _mm256_min_epi16(vmin, _mm256_alignr_epi8(vmin, vmin, 8));
            vmin = _mm256_min_epi16(vmin, _mm256_alignr_epi8(vmin, vmin, 4));
            vmin = _mm256_min_epi16(vmin, _mm256_alignr_epi8(vmin, vmin, 2));
            let min_value: i16 = _mm256_extract_epi16(vmin, 0) as i16;

            // Extract the index of the minimum value
            // 1. Create a mask with the index of the minimum value
            let mask = _mm256_cmpeq_epi16(value, vmin);
            // 2. Blend the mask with the index
            let search_index = _mm256_blendv_epi8(
                _mm256_set1_epi16(i16::MAX), // if mask is 0, use i16::MAX
                index,                       // if mask is 1, use index
                mask,
            );
            // 3. Find the minimum index
            let mut imin: __m256i = search_index;
            imin = _mm256_min_epi16(imin, _mm256_permute2x128_si256(imin, imin, 1));
            imin = _mm256_min_epi16(imin, _mm256_alignr_epi8(imin, imin, 8));
            imin = _mm256_min_epi16(imin, _mm256_alignr_epi8(imin, imin, 4));
            imin = _mm256_min_epi16(imin, _mm256_alignr_epi8(imin, imin, 2));
            let min_index: usize = _mm256_extract_epi16(imin, 0) as usize;

            (min_index, _ord_i16_to_f16(min_value))
        }

        #[inline(always)]
        unsafe fn _horiz_max(index: __m256i, value: __m256i) -> (usize, f16) {
            // 0. Find the maximum value
            let mut vmax: __m256i = value;
            vmax = _mm256_max_epi16(vmax, _mm256_permute2x128_si256(vmax, vmax, 1));
            vmax = _mm256_max_epi16(vmax, _mm256_alignr_epi8(vmax, vmax, 8));
            vmax = _mm256_max_epi16(vmax, _mm256_alignr_epi8(vmax, vmax, 4));
            vmax = _mm256_max_epi16(vmax, _mm256_alignr_epi8(vmax, vmax, 2));
            let max_value: i16 = _mm256_extract_epi16(vmax, 0) as i16;

            // Extract the index of the maximum value
            // 1. Create a mask with the index of the maximum value
            let mask = _mm256_cmpeq_epi16(value, vmax);
            // 2. Blend the mask with the index
            let search_index = _mm256_blendv_epi8(
                _mm256_set1_epi16(i16::MAX), // if mask is 0, use i16::MAX
                index,                       // if mask is 1, use index
                mask,
            );
            // 3. Find the maximum index
            let mut imin: __m256i = search_index;
            imin = _mm256_min_epi16(imin, _mm256_permute2x128_si256(imin, imin, 1));
            imin = _mm256_min_epi16(imin, _mm256_alignr_epi8(imin, imin, 8));
            imin = _mm256_min_epi16(imin, _mm256_alignr_epi8(imin, imin, 4));
            imin = _mm256_min_epi16(imin, _mm256_alignr_epi8(imin, imin, 2));
            let max_index: usize = _mm256_extract_epi16(imin, 0) as usize;

            (max_index, _ord_i16_to_f16(max_value))
        }
    }

    //----- TESTS -----

    #[cfg(test)]
    mod tests {
        use super::{AVX2, SIMD};
        use crate::scalar::generic::scalar_argminmax;

        use half::f16;
        use ndarray::Array1;

        extern crate dev_utils;
        use dev_utils::utils;

        fn get_array_f16(n: usize) -> Array1<f16> {
            let arr = utils::get_random_array(n, i16::MIN, i16::MAX);
            let arr = arr.mapv(|x| f16::from_f32(x as f32));
            Array1::from(arr)
        }

        #[test]
        fn test_both_versions_return_the_same_results() {
            if !is_x86_feature_detected!("avx2") {
                return;
            }

            let data = get_array_f16(1025);
            assert_eq!(data.len() % 8, 1);

            let (argmin_index, argmax_index) = scalar_argminmax(data.view());
            let (argmin_simd_index, argmax_simd_index) = unsafe { AVX2::argminmax(data.view()) };
            assert_eq!(argmin_index, argmin_simd_index);
            assert_eq!(argmax_index, argmax_simd_index);
        }

        #[test]
        fn test_first_index_is_returned_when_identical_values_found() {
            if !is_x86_feature_detected!("avx2") {
                return;
            }

            let data = [
                f16::from_f32(10.),
                f16::MAX,
                f16::from_f32(6.),
                f16::NEG_INFINITY,
                f16::NEG_INFINITY,
                f16::MAX,
                f16::from_f32(5_000.0),
            ];
            let data: Vec<f16> = data.iter().map(|x| *x).collect();
            let data = Array1::from(data);

            let (argmin_index, argmax_index) = scalar_argminmax(data.view());
            assert_eq!(argmin_index, 3);
            assert_eq!(argmax_index, 1);

            let (argmin_simd_index, argmax_simd_index) = unsafe { AVX2::argminmax(data.view()) };
            assert_eq!(argmin_simd_index, 3);
            assert_eq!(argmax_simd_index, 1);
        }

        #[test]
        fn test_no_overflow() {
            if !is_x86_feature_detected!("avx2") {
                return;
            }

            let n: usize = 1 << 18;
            let data = get_array_f16(n);

            let (argmin_index, argmax_index) = scalar_argminmax(data.view());
            let (argmin_simd_index, argmax_simd_index) = unsafe { AVX2::argminmax(data.view()) };
            assert_eq!(argmin_index, argmin_simd_index);
            assert_eq!(argmax_index, argmax_simd_index);
        }

        #[test]
        fn test_many_random_runs() {
            if !is_x86_feature_detected!("avx2") {
                return;
            }

            for _ in 0..10_000 {
                let data = get_array_f16(32 * 8 + 1);
                let (argmin_index, argmax_index) = scalar_argminmax(data.view());
                let (argmin_simd_index, argmax_simd_index) =
                    unsafe { AVX2::argminmax(data.view()) };
                assert_eq!(argmin_index, argmin_simd_index);
                assert_eq!(argmax_index, argmax_simd_index);
            }
        }
    }
}

// ----------------------------------------- SSE -----------------------------------------

#[cfg(feature = "half")]
#[cfg(any(target_arch = "x86", target_arch = "x86_64"))]
mod sse {
    use super::super::config::SSE;
    use super::*;

    const LANE_SIZE: usize = SSE::LANE_SIZE_16;

    #[inline(always)]
    unsafe fn _f16_as_m128i_to_i16ord(f16_as_m128i: __m128i) -> __m128i {
        // on a scalar: ((v >> 15) & 0x7FFF) ^ v
        let sign_bit_shifted = _mm_srai_epi16(f16_as_m128i, 15);
        let sign_bit_masked = _mm_and_si128(sign_bit_shifted, _mm_set1_epi16(XOR_VALUE));
        _mm_xor_si128(sign_bit_masked, f16_as_m128i)
    }

    #[inline(always)]
    unsafe fn _reg_to_i16_arr(reg: __m128i) -> [i16; LANE_SIZE] {
        std::mem::transmute::<__m128i, [i16; LANE_SIZE]>(reg)
    }

    impl SIMD<f16, __m128i, i16, __m128i, __m128i, LANE_SIZE> for SSE {
        const INITIAL_INDEX: __m128i =
            unsafe { std::mem::transmute([0i16, 1i16, 2i16, 3i16, 4i16, 5i16, 6i16, 7i16]) };
        const MAX_INDEX: usize = i16::MAX as usize;

        #[inline(always)]
        unsafe fn _reg_to_arr_values(_: __m128i) -> [f16; LANE_SIZE] {
            // Not used because we work with i16ord and override _get_min_index_value and _get_max_index_value
            unimplemented!()
        }

        #[inline(always)]
        unsafe fn _reg_to_arr_indices(_: __m128i) -> [i16; LANE_SIZE] {
            // Not used because we work with i16ord and override _get_min_index_value and _get_max_index_value
            unimplemented!()
        }

        #[inline(always)]
        unsafe fn _mm_loadu(data: *const f16) -> __m128i {
            _f16_as_m128i_to_i16ord(_mm_loadu_si128(data as *const __m128i))
        }

        #[inline(always)]
        unsafe fn _mm_set1(a: usize) -> __m128i {
            _mm_set1_epi16(a as i16)
        }

        #[inline(always)]
        unsafe fn _mm_add(a: __m128i, b: __m128i) -> __m128i {
            _mm_add_epi16(a, b)
        }

        #[inline(always)]
        unsafe fn _mm_cmpgt(a: __m128i, b: __m128i) -> __m128i {
            _mm_cmpgt_epi16(a, b)
        }

        #[inline(always)]
        unsafe fn _mm_cmplt(a: __m128i, b: __m128i) -> __m128i {
            _mm_cmplt_epi16(a, b)
        }

        #[inline(always)]
        unsafe fn _mm_blendv_values(a: __m128i, b: __m128i, mask: __m128i) -> __m128i {
            _mm_blendv_epi8(a, b, mask)
        }

        #[inline(always)]
        unsafe fn _mm_blendv_indices(a: __m128i, b: __m128i, mask: __m128i) -> __m128i {
            _mm_blendv_epi8(a, b, mask)
        }

        // ------------------------------------ ARGMINMAX --------------------------------------

        #[target_feature(enable = "sse4.1")]
        unsafe fn argminmax(data: ArrayView1<f16>) -> (usize, usize) {
            Self::_argminmax(data)
        }

        #[inline(always)]
        unsafe fn _horiz_min(index: __m128i, value: __m128i) -> (usize, f16) {
            // 0. Find the minimum value
            let mut vmin: __m128i = value;
            vmin = _mm_min_epi16(vmin, _mm_alignr_epi8(vmin, vmin, 8));
            vmin = _mm_min_epi16(vmin, _mm_alignr_epi8(vmin, vmin, 4));
            vmin = _mm_min_epi16(vmin, _mm_alignr_epi8(vmin, vmin, 2));
            let min_value: i16 = _mm_extract_epi16(vmin, 0) as i16;

            // Extract the index of the minimum value
            // 1. Create a mask with the index of the minimum value
            let mask = _mm_cmpeq_epi16(value, vmin);
            // 2. Blend the mask with the index
            let search_index = _mm_blendv_epi8(
                _mm_set1_epi16(i16::MAX), // if mask is 0, use i16::MAX
                index,                    // if mask is 1, use index
                mask,
            );
            // 3. Find the minimum index
            let mut imin: __m128i = search_index;
            imin = _mm_min_epi16(imin, _mm_alignr_epi8(imin, imin, 8));
            imin = _mm_min_epi16(imin, _mm_alignr_epi8(imin, imin, 4));
            imin = _mm_min_epi16(imin, _mm_alignr_epi8(imin, imin, 2));
            let min_index: usize = _mm_extract_epi16(imin, 0) as usize;

            (min_index, _ord_i16_to_f16(min_value))
        }

        #[inline(always)]
        unsafe fn _horiz_max(index: __m128i, value: __m128i) -> (usize, f16) {
            // 0. Find the maximum value
            let mut vmax: __m128i = value;
            vmax = _mm_max_epi16(vmax, _mm_alignr_epi8(vmax, vmax, 8));
            vmax = _mm_max_epi16(vmax, _mm_alignr_epi8(vmax, vmax, 4));
            vmax = _mm_max_epi16(vmax, _mm_alignr_epi8(vmax, vmax, 2));
            let max_value: i16 = _mm_extract_epi16(vmax, 0) as i16;

            // Extract the index of the maximum value
            // 1. Create a mask with the index of the maximum value
            let mask = _mm_cmpeq_epi16(value, vmax);
            // 2. Blend the mask with the index
            let search_index = _mm_blendv_epi8(
                _mm_set1_epi16(i16::MAX), // if mask is 0, use i8::MAX
                index,                    // if mask is 1, use index
                mask,
            );
            // 3. Find the maximum index
            let mut imin: __m128i = search_index;
            imin = _mm_min_epi16(imin, _mm_alignr_epi8(imin, imin, 8));
            imin = _mm_min_epi16(imin, _mm_alignr_epi8(imin, imin, 4));
            imin = _mm_min_epi16(imin, _mm_alignr_epi8(imin, imin, 2));
            let max_index: usize = _mm_extract_epi16(imin, 0) as usize;

            (max_index, _ord_i16_to_f16(max_value))
        }
    }

    // ----------------------------------------- TESTS -----------------------------------------

    #[cfg(test)]
    mod tests {
        use super::{SIMD, SSE};
        use crate::scalar::generic::scalar_argminmax;

        use half::f16;
        use ndarray::Array1;

        extern crate dev_utils;
        use dev_utils::utils;

        fn get_array_f16(n: usize) -> Array1<f16> {
            let arr = utils::get_random_array(n, i16::MIN, i16::MAX);
            let arr = arr.mapv(|x| f16::from_f32(x as f32));
            Array1::from(arr)
        }

        #[test]
        fn test_both_versions_return_the_same_results() {
            let data = get_array_f16(1025);
            assert_eq!(data.len() % 8, 1);

            let (argmin_index, argmax_index) = scalar_argminmax(data.view());
            let (argmin_simd_index, argmax_simd_index) = unsafe { SSE::argminmax(data.view()) };
            assert_eq!(argmin_index, argmin_simd_index);
            assert_eq!(argmax_index, argmax_simd_index);
        }

        #[test]
        fn test_first_index_is_returned_when_identical_values_found() {
            let data = [
                f16::from_f32(10.),
                f16::MAX,
                f16::from_f32(6.),
                f16::NEG_INFINITY,
                f16::NEG_INFINITY,
                f16::MAX,
                f16::from_f32(5_000.0),
            ];
            let data: Vec<f16> = data.iter().map(|x| *x).collect();
            let data = Array1::from(data);

            let (argmin_index, argmax_index) = scalar_argminmax(data.view());
            assert_eq!(argmin_index, 3);
            assert_eq!(argmax_index, 1);

            let (argmin_simd_index, argmax_simd_index) = unsafe { SSE::argminmax(data.view()) };
            assert_eq!(argmin_simd_index, 3);
            assert_eq!(argmax_simd_index, 1);
        }

        #[test]
        fn test_no_overflow() {
            let n: usize = 1 << 18;
            let data = get_array_f16(n);

            let (argmin_index, argmax_index) = scalar_argminmax(data.view());
            let (argmin_simd_index, argmax_simd_index) = unsafe { SSE::argminmax(data.view()) };
            assert_eq!(argmin_index, argmin_simd_index);
            assert_eq!(argmax_index, argmax_simd_index);
        }

        #[test]
        fn test_many_random_runs() {
            for _ in 0..10_000 {
                let data = get_array_f16(32 * 8 + 1);
                let (argmin_index, argmax_index) = scalar_argminmax(data.view());
                let (argmin_simd_index, argmax_simd_index) = unsafe { SSE::argminmax(data.view()) };
                assert_eq!(argmin_index, argmin_simd_index);
                assert_eq!(argmax_index, argmax_simd_index);
            }
        }
    }
}

// --------------------------------------- AVX512 ----------------------------------------

#[cfg(feature = "half")]
#[cfg(any(target_arch = "x86", target_arch = "x86_64"))]
mod avx512 {
    use super::super::config::AVX512;
    use super::*;

    const LANE_SIZE: usize = AVX512::LANE_SIZE_16;

    #[inline(always)]
    unsafe fn _f16_as_m521i_to_i16ord(f16_as_m512i: __m512i) -> __m512i {
        // on a scalar: ((v >> 15) & 0x7FFF) ^ v
        let sign_bit_shifted = _mm512_srai_epi16(f16_as_m512i, 15);
        let sign_bit_masked = _mm512_and_si512(sign_bit_shifted, _mm512_set1_epi16(XOR_VALUE));
        _mm512_xor_si512(f16_as_m512i, sign_bit_masked)
    }

    #[inline(always)]
    unsafe fn _reg_to_i16_arr(reg: __m512i) -> [i16; LANE_SIZE] {
        std::mem::transmute::<__m512i, [i16; LANE_SIZE]>(reg)
    }

    impl SIMD<f16, __m512i, i16, __m512i, u32, LANE_SIZE> for AVX512 {
        const INITIAL_INDEX: __m512i = unsafe {
            std::mem::transmute([
                0i16, 1i16, 2i16, 3i16, 4i16, 5i16, 6i16, 7i16, 8i16, 9i16, 10i16, 11i16, 12i16,
                13i16, 14i16, 15i16, 16i16, 17i16, 18i16, 19i16, 20i16, 21i16, 22i16, 23i16, 24i16,
                25i16, 26i16, 27i16, 28i16, 29i16, 30i16, 31i16,
            ])
        };
        const MAX_INDEX: usize = i16::MAX as usize;

        #[inline(always)]
        unsafe fn _reg_to_arr_values(_: __m512i) -> [f16; LANE_SIZE] {
            // Not used because we work with i16ord and override _get_min_index_value and _get_max_index_value
            unimplemented!()
        }

        #[inline(always)]
        unsafe fn _reg_to_arr_indices(_: __m512i) -> [i16; LANE_SIZE] {
            // Not used because we work with i16ord and override _get_min_index_value and _get_max_index_value
            unimplemented!()
        }

        #[inline(always)]
        unsafe fn _mm_loadu(data: *const f16) -> __m512i {
            _f16_as_m521i_to_i16ord(_mm512_loadu_epi16(data as *const i16))
        }

        #[inline(always)]
        unsafe fn _mm_set1(a: usize) -> __m512i {
            _mm512_set1_epi16(a as i16)
        }

        #[inline(always)]
        unsafe fn _mm_add(a: __m512i, b: __m512i) -> __m512i {
            _mm512_add_epi16(a, b)
        }

        #[inline(always)]
        unsafe fn _mm_cmpgt(a: __m512i, b: __m512i) -> u32 {
            _mm512_cmpgt_epi16_mask(a, b)
        }

        #[inline(always)]
        unsafe fn _mm_cmplt(a: __m512i, b: __m512i) -> u32 {
            _mm512_cmplt_epi16_mask(a, b)
        }

        #[inline(always)]
        unsafe fn _mm_blendv_values(a: __m512i, b: __m512i, mask: u32) -> __m512i {
            _mm512_mask_blend_epi16(mask, a, b)
        }

        #[inline(always)]
        unsafe fn _mm_blendv_indices(a: __m512i, b: __m512i, mask: u32) -> __m512i {
            _mm512_mask_blend_epi16(mask, a, b)
        }

        // ------------------------------------ ARGMINMAX --------------------------------------

        #[target_feature(enable = "avx512bw")]
        unsafe fn argminmax(data: ArrayView1<f16>) -> (usize, usize) {
            Self::_argminmax(data)
        }

        #[inline(always)]
        unsafe fn _horiz_min(index: __m512i, value: __m512i) -> (usize, f16) {
            // 0. Find the minimum value
            let mut vmin: __m512i = value;
            vmin = _mm512_min_epi16(vmin, _mm512_alignr_epi32(vmin, vmin, 8));
            vmin = _mm512_min_epi16(vmin, _mm512_alignr_epi32(vmin, vmin, 4));
            vmin = _mm512_min_epi16(vmin, _mm512_alignr_epi8(vmin, vmin, 8));
            vmin = _mm512_min_epi16(vmin, _mm512_alignr_epi8(vmin, vmin, 4));
            vmin = _mm512_min_epi16(vmin, _mm512_alignr_epi8(vmin, vmin, 2));
            let min_value: i16 = _mm_extract_epi16(_mm512_castsi512_si128(vmin), 0) as i16;

            // Extract the index of the minimum value
            // 1. Create a mask with the index of the minimum value
            let mask = _mm512_cmpeq_epi16_mask(value, vmin);
            // 2. Blend the mask with the index
            let search_index = _mm512_mask_blend_epi16(
                mask,
                _mm512_set1_epi16(i16::MAX), // if mask is 0, use i16::MAX
                index,                       // if mask is 1, use index
            );
            // 3. Find the minimum index
            let mut imin: __m512i = search_index;
            imin = _mm512_min_epi16(imin, _mm512_alignr_epi32(imin, imin, 8));
            imin = _mm512_min_epi16(imin, _mm512_alignr_epi32(imin, imin, 4));
            imin = _mm512_min_epi16(imin, _mm512_alignr_epi8(imin, imin, 8));
            imin = _mm512_min_epi16(imin, _mm512_alignr_epi8(imin, imin, 4));
            imin = _mm512_min_epi16(imin, _mm512_alignr_epi8(imin, imin, 2));
            let min_index: usize = _mm_extract_epi16(_mm512_castsi512_si128(imin), 0) as usize;

            (min_index, _ord_i16_to_f16(min_value))
        }

        #[inline(always)]
        unsafe fn _horiz_max(index: __m512i, value: __m512i) -> (usize, f16) {
            // 0. Find the maximum value
            let mut vmax: __m512i = value;
            vmax = _mm512_max_epi16(vmax, _mm512_alignr_epi32(vmax, vmax, 8));
            vmax = _mm512_max_epi16(vmax, _mm512_alignr_epi32(vmax, vmax, 4));
            vmax = _mm512_max_epi16(vmax, _mm512_alignr_epi8(vmax, vmax, 8));
            vmax = _mm512_max_epi16(vmax, _mm512_alignr_epi8(vmax, vmax, 4));
            vmax = _mm512_max_epi16(vmax, _mm512_alignr_epi8(vmax, vmax, 2));
            let max_value: i16 = _mm_extract_epi16(_mm512_castsi512_si128(vmax), 0) as i16;

            // Extract the index of the maximum value
            // 1. Create a mask with the index of the maximum value
            let mask = _mm512_cmpeq_epi16_mask(value, vmax);
            // 2. Blend the mask with the index
            let search_index = _mm512_mask_blend_epi16(
                mask,
                _mm512_set1_epi16(i16::MAX), // if mask is 0, use i16::MAX
                index,                       // if mask is 1, use index
            );
            // 3. Find the maximum index
            let mut imin: __m512i = search_index;
            imin = _mm512_min_epi16(imin, _mm512_alignr_epi32(imin, imin, 8));
            imin = _mm512_min_epi16(imin, _mm512_alignr_epi32(imin, imin, 4));
            imin = _mm512_min_epi16(imin, _mm512_alignr_epi8(imin, imin, 8));
            imin = _mm512_min_epi16(imin, _mm512_alignr_epi8(imin, imin, 4));
            imin = _mm512_min_epi16(imin, _mm512_alignr_epi8(imin, imin, 2));
            let max_index: usize = _mm_extract_epi16(_mm512_castsi512_si128(imin), 0) as usize;

            (max_index, _ord_i16_to_f16(max_value))
        }
    }

    // ----------------------------------------- TESTS -----------------------------------------

    #[cfg(test)]
    mod tests {
        use super::{AVX512, SIMD};
        use crate::scalar::generic::scalar_argminmax;

        use half::f16;
        use ndarray::Array1;

        extern crate dev_utils;
        use dev_utils::utils;

        fn get_array_f16(n: usize) -> Array1<f16> {
            let arr = utils::get_random_array(n, i16::MIN, i16::MAX);
            let arr = arr.mapv(|x| f16::from_f32(x as f32));
            Array1::from(arr)
        }

        #[test]
        fn test_both_versions_return_the_same_results() {
            if !is_x86_feature_detected!("avx512bw") {
                return;
            }

            let data = get_array_f16(1025);
            assert_eq!(data.len() % 8, 1);

            let (argmin_index, argmax_index) = scalar_argminmax(data.view());
            let (argmin_simd_index, argmax_simd_index) = unsafe { AVX512::argminmax(data.view()) };
            assert_eq!(argmin_index, argmin_simd_index);
            assert_eq!(argmax_index, argmax_simd_index);
        }

        #[test]
        fn test_first_index_is_returned_when_identical_values_found() {
            if !is_x86_feature_detected!("avx512bw") {
                return;
            }

            let data = [
                f16::from_f32(10.),
                f16::MAX,
                f16::from_f32(6.),
                f16::NEG_INFINITY,
                f16::NEG_INFINITY,
                f16::MAX,
                f16::from_f32(5_000.0),
            ];
            let data: Vec<f16> = data.iter().map(|x| *x).collect();
            let data = Array1::from(data);

            let (argmin_index, argmax_index) = scalar_argminmax(data.view());
            assert_eq!(argmin_index, 3);
            assert_eq!(argmax_index, 1);

            let (argmin_simd_index, argmax_simd_index) = unsafe { AVX512::argminmax(data.view()) };
            assert_eq!(argmin_simd_index, 3);
            assert_eq!(argmax_simd_index, 1);
        }

        #[test]
        fn test_no_overflow() {
            if !is_x86_feature_detected!("avx512bw") {
                return;
            }

            let n: usize = 1 << 18;
            let data = get_array_f16(n);

            let (argmin_index, argmax_index) = scalar_argminmax(data.view());
            let (argmin_simd_index, argmax_simd_index) = unsafe { AVX512::argminmax(data.view()) };
            assert_eq!(argmin_index, argmin_simd_index);
            assert_eq!(argmax_index, argmax_simd_index);
        }

        #[test]
        fn test_many_random_runs() {
            if !is_x86_feature_detected!("avx512bw") {
                return;
            }

            for _ in 0..10_000 {
                let data = get_array_f16(32 * 8 + 1);
                let (argmin_index, argmax_index) = scalar_argminmax(data.view());
                let (argmin_simd_index, argmax_simd_index) =
                    unsafe { AVX512::argminmax(data.view()) };
                assert_eq!(argmin_index, argmin_simd_index);
                assert_eq!(argmax_index, argmax_simd_index);
            }
        }
    }
}

// ---------------------------------------- NEON -----------------------------------------

#[cfg(feature = "half")]
#[cfg(any(target_arch = "arm", target_arch = "aarch64"))]
mod neon {
    use super::super::config::NEON;
    use super::*;

    const LANE_SIZE: usize = NEON::LANE_SIZE_16;

    #[inline(always)]
    unsafe fn _f16_as_int16x8_to_i16ord(f16_as_int16x8: int16x8_t) -> int16x8_t {
        // on a scalar: ((v >> 15) & 0x7FFF) ^ v
        let sign_bit_shifted = vshrq_n_s16(f16_as_int16x8, 15);
        let sign_bit_masked = vandq_s16(sign_bit_shifted, vdupq_n_s16(XOR_VALUE));
        veorq_s16(f16_as_int16x8, sign_bit_masked)
    }

    #[inline(always)]
    unsafe fn _reg_to_i16_arr(reg: int16x8_t) -> [i16; LANE_SIZE] {
        std::mem::transmute::<int16x8_t, [i16; LANE_SIZE]>(reg)
    }

    impl SIMD<f16, int16x8_t, u16, uint16x8_t, uint16x8_t, LANE_SIZE> for NEON {
        const INITIAL_INDEX: uint16x8_t =
            unsafe { std::mem::transmute([0u16, 1u16, 2u16, 3u16, 4u16, 5u16, 6u16, 7u16]) };
        const MAX_INDEX: usize = u16::MAX as usize;

        #[inline(always)]
        unsafe fn _reg_to_arr_values(_: int16x8_t) -> [f16; LANE_SIZE] {
            // Not used because we work with i16ord and override _get_min_index_value and _get_max_index_value
            unimplemented!()
        }

        #[inline(always)]
        unsafe fn _reg_to_arr_indices(_: uint16x8_t) -> [u16; LANE_SIZE] {
            // Not used because we work with i16ord and override _get_min_index_value and _get_max_index_value
            unimplemented!()
        }

        #[inline(always)]
        unsafe fn _mm_loadu(data: *const f16) -> int16x8_t {
            _f16_as_int16x8_to_i16ord(vld1q_s16(unsafe {
                std::mem::transmute::<*const f16, *const i16>(data)
            }))
        }

        #[inline(always)]
        unsafe fn _mm_set1(a: usize) -> uint16x8_t {
            vdupq_n_u16(a as u16)
        }

        #[inline(always)]
        unsafe fn _mm_add(a: uint16x8_t, b: uint16x8_t) -> uint16x8_t {
            vaddq_u16(a, b)
        }

        #[inline(always)]
        unsafe fn _mm_cmpgt(a: int16x8_t, b: int16x8_t) -> uint16x8_t {
            vcgtq_s16(a, b)
        }

        #[inline(always)]
        unsafe fn _mm_cmplt(a: int16x8_t, b: int16x8_t) -> uint16x8_t {
            vcltq_s16(a, b)
        }

        #[inline(always)]
        unsafe fn _mm_blendv_values(a: int16x8_t, b: int16x8_t, mask: uint16x8_t) -> int16x8_t {
            vbslq_s16(mask, b, a)
        }

        #[inline(always)]
        unsafe fn _mm_blendv_indices(a: uint16x8_t, b: uint16x8_t, mask: uint16x8_t) -> uint16x8_t {
            vbslq_u16(mask, b, a)
        }

        // ------------------------------------ ARGMINMAX --------------------------------------

        #[target_feature(enable = "neon")]
        unsafe fn argminmax(data: ArrayView1<f16>) -> (usize, usize) {
            Self::_argminmax(data)
        }

        #[inline(always)]
<<<<<<< HEAD
        unsafe fn _get_min_max_index_value(
            index_low: uint16x8_t,
            values_low: int16x8_t,
            index_high: uint16x8_t,
            values_high: int16x8_t,
        ) -> (usize, f16, usize, f16) {
            let (min_index, min_value) = Self::_horiz_min(index_low, values_low);
            let (max_index, max_value) = Self::_horiz_max(index_high, values_high);
            (
                min_index,
                _ord_i16_to_f16(min_value),
                max_index,
                _ord_i16_to_f16(max_value),
            )
=======
        unsafe fn _horiz_min(index: int16x8_t, value: int16x8_t) -> (usize, f16) {
            // 0. Find the minimum value
            let mut vmin: int16x8_t = value;
            vmin = vminq_s16(vmin, vextq_s16(vmin, vmin, 4));
            vmin = vminq_s16(vmin, vextq_s16(vmin, vmin, 2));
            vmin = vminq_s16(vmin, vextq_s16(vmin, vmin, 1));
            let min_value: i16 = vgetq_lane_s16(vmin, 0);

            // Extract the index of the minimum value
            // 1. Create a mask with the index of the minimum value
            let mask = vceqq_s16(value, vmin);
            // 2. Blend the mask with the index
            let search_index = vbslq_s16(
                mask,
                index,                 // if mask is 1, use index
                vdupq_n_s16(i16::MAX), // if mask is 0, use i16::MAX
            );
            // 3. Find the minimum index
            let mut imin: int16x8_t = search_index;
            imin = vminq_s16(imin, vextq_s16(imin, imin, 4));
            imin = vminq_s16(imin, vextq_s16(imin, imin, 2));
            imin = vminq_s16(imin, vextq_s16(imin, imin, 1));
            let min_index: usize = vgetq_lane_s16(imin, 0) as usize;

            (min_index, _ord_i16_to_f16(min_value))
        }

        #[inline(always)]
        unsafe fn _horiz_max(index: int16x8_t, value: int16x8_t) -> (usize, f16) {
            // 0. Find the maximum value
            let mut vmax: int16x8_t = value;
            vmax = vmaxq_s16(vmax, vextq_s16(vmax, vmax, 4));
            vmax = vmaxq_s16(vmax, vextq_s16(vmax, vmax, 2));
            vmax = vmaxq_s16(vmax, vextq_s16(vmax, vmax, 1));
            let max_value: i16 = vgetq_lane_s16(vmax, 0);

            // Extract the index of the maximum value
            // 1. Create a mask with the index of the maximum value
            let mask = vceqq_s16(value, vmax);
            // 2. Blend the mask with the index
            let search_index = vbslq_s16(
                mask,
                index,                 // if mask is 1, use index
                vdupq_n_s16(i16::MAX), // if mask is 0, use i16::MAX
            );
            // 3. Find the maximum index
            let mut imin: int16x8_t = search_index;
            imin = vminq_s16(imin, vextq_s16(imin, imin, 4));
            imin = vminq_s16(imin, vextq_s16(imin, imin, 2));
            imin = vminq_s16(imin, vextq_s16(imin, imin, 1));
            let max_index: usize = vgetq_lane_s16(imin, 0) as usize;

            (max_index, _ord_i16_to_f16(max_value))
>>>>>>> e11d6d93
        }
    }

    // ----------------------------------------- TESTS -----------------------------------------

    #[cfg(test)]
    mod tests {
        use super::{NEON, SIMD};
        use crate::scalar::generic::scalar_argminmax;

        use half::f16;
        use ndarray::Array1;

        extern crate dev_utils;
        use dev_utils::utils;

        fn get_array_f16(n: usize) -> Array1<f16> {
            let arr = utils::get_random_array(n, i16::MIN, i16::MAX);
            let arr = arr.mapv(|x| f16::from_f32(x as f32));
            Array1::from(arr)
        }

        #[test]
        fn test_both_versions_return_the_same_results() {
            let data = get_array_f16(1025);
            assert_eq!(data.len() % 8, 1);

            let (argmin_index, argmax_index) = scalar_argminmax(data.view());
            let (argmin_simd_index, argmax_simd_index) = unsafe { NEON::argminmax(data.view()) };
            assert_eq!(argmin_index, argmin_simd_index);
            assert_eq!(argmax_index, argmax_simd_index);
        }

        #[test]
        fn test_first_index_is_returned_when_identical_values_found() {
            let data = [
                f16::from_f32(10.),
                f16::MAX,
                f16::from_f32(6.),
                f16::NEG_INFINITY,
                f16::NEG_INFINITY,
                f16::MAX,
                f16::from_f32(5_000.0),
            ];
            let data: Vec<f16> = data.iter().map(|x| *x).collect();
            let data = Array1::from(data);

            let (argmin_index, argmax_index) = scalar_argminmax(data.view());
            assert_eq!(argmin_index, 3);
            assert_eq!(argmax_index, 1);

            let (argmin_simd_index, argmax_simd_index) = unsafe { NEON::argminmax(data.view()) };
            assert_eq!(argmin_simd_index, 3);
            assert_eq!(argmax_simd_index, 1);
        }

        #[test]
        fn test_no_overflow() {
            let n: usize = 1 << 18;
            let data = get_array_f16(n);

            let (argmin_index, argmax_index) = scalar_argminmax(data.view());
            let (argmin_simd_index, argmax_simd_index) = unsafe { NEON::argminmax(data.view()) };
            assert_eq!(argmin_index, argmin_simd_index);
            assert_eq!(argmax_index, argmax_simd_index);
        }

        #[test]
        fn test_many_random_runs() {
            for _ in 0..10_000 {
                let data = get_array_f16(32 * 8 + 1);
                let (argmin_index, argmax_index) = scalar_argminmax(data.view());
                let (argmin_simd_index, argmax_simd_index) =
                    unsafe { NEON::argminmax(data.view()) };
                assert_eq!(argmin_index, argmin_simd_index);
                assert_eq!(argmax_index, argmax_simd_index);
            }
        }
    }
}<|MERGE_RESOLUTION|>--- conflicted
+++ resolved
@@ -822,22 +822,6 @@
         }
 
         #[inline(always)]
-<<<<<<< HEAD
-        unsafe fn _get_min_max_index_value(
-            index_low: uint16x8_t,
-            values_low: int16x8_t,
-            index_high: uint16x8_t,
-            values_high: int16x8_t,
-        ) -> (usize, f16, usize, f16) {
-            let (min_index, min_value) = Self::_horiz_min(index_low, values_low);
-            let (max_index, max_value) = Self::_horiz_max(index_high, values_high);
-            (
-                min_index,
-                _ord_i16_to_f16(min_value),
-                max_index,
-                _ord_i16_to_f16(max_value),
-            )
-=======
         unsafe fn _horiz_min(index: int16x8_t, value: int16x8_t) -> (usize, f16) {
             // 0. Find the minimum value
             let mut vmin: int16x8_t = value;
@@ -891,7 +875,6 @@
             let max_index: usize = vgetq_lane_s16(imin, 0) as usize;
 
             (max_index, _ord_i16_to_f16(max_value))
->>>>>>> e11d6d93
         }
     }
 
