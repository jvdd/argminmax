[package]
name = "dev_utils"
version = "0.1.2"
authors = ["Jeroen Van Der Donckt"]
edition = "2021"
description = "Shared utilities for development (tests & benchmarks)"

[dependencies]
num-traits = { version = "0.2", default-features = false }
<<<<<<< HEAD
half = { version = "2.4", default-features = false, features = ["num-traits", "rand_distr"] }
rand = { version = "0.8" }
=======
half = { version = "2.6", default-features = false, features = ["num-traits", "rand_distr"] }
rand = { version = "0.9.1", default-features = false}
>>>>>>> 664ba92b
<|MERGE_RESOLUTION|>--- conflicted
+++ resolved
@@ -7,10 +7,5 @@
 
 [dependencies]
 num-traits = { version = "0.2", default-features = false }
-<<<<<<< HEAD
-half = { version = "2.4", default-features = false, features = ["num-traits", "rand_distr"] }
-rand = { version = "0.8" }
-=======
 half = { version = "2.6", default-features = false, features = ["num-traits", "rand_distr"] }
-rand = { version = "0.9.1", default-features = false}
->>>>>>> 664ba92b
+rand = { version = "0.9.1", default-features = false}